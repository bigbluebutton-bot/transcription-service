--- conflicted
+++ resolved
@@ -1384,15 +1384,7 @@
             # clear data
             with result_mutex:
                 result.clear()
-<<<<<<< HEAD
-            
             new_file_beginning_simulation = new_file_beginning + f"_{simulation_pipeline.name}"
-            
-=======
-
-            new_file_beginning_sumulation = new_file_beginning + f"_{simulation_pipeline.name}"
-
->>>>>>> d67569ad
             start_time = end_time = time.time()
             if not os.path.exists(f"{new_file_beginning_simulation}_simulation.pkl"):
                 # create pipeline
@@ -1501,15 +1493,9 @@
             #         live_dp.data.unconfirmed_words = None
             #     cw.execute(live_dp, DataPackageController(), DataPackagePhase(), DataPackageModule())
 
-<<<<<<< HEAD
             stat_sensitive, stat_insensitive, avg_time_difference, std_dev, mad = stats(live_dps, transcript_words)
             
             def save_stats(stats_sensitive, stats_insensitive, stat_avg_time_difference, stat_std_dev, stat_mad) -> None:
-=======
-            stat_sensetive, stat_insensetive, avg_time_difference, std_dev, mad = stats(live_dps, transcript_words)
-
-            def save_stats(stats_sensetive, stats_insensetive, stat_avg_time_difference, stat_std_dev, stat_mad) -> None:
->>>>>>> d67569ad
                 # Function to format statistics as JSON
                 def stats_to_json(stat: Statistics) -> str:
                     return json.dumps({
@@ -1526,19 +1512,13 @@
                     os.remove(f"{new_file_beginning_simulation}_stats.txt")
 
                 # Writing the output to a file
-<<<<<<< HEAD
                 with open(f"{new_file_beginning_simulation}_stats.txt", "w") as file:
                     file.write(f"-------------------------------------------------------------------\n")
-=======
-                with open(f"{new_file_beginning_sumulation}_stats.txt", "w") as file:
-                    file.write("-------------------------------------------------------------------\n")
->>>>>>> d67569ad
                     file.write(f"File: {file_path}\n")
                     file.write("-------------------------------------------------------------------\n")
                     file.write(f"Average time difference between live and transcript: {stat_avg_time_difference * 1000:.1f} milliseconds\n")
                     file.write(f"Standard deviation of time difference: {stat_std_dev * 1000:.1f} milliseconds\n")
                     file.write(f"Mean absolute deviation of time difference: {stat_mad * 1000:.1f} milliseconds\n")
-<<<<<<< HEAD
                     file.write(f"-------------------------------------------------------------------\n")
                     file.write(f"Statistics for case sensitive:\n")
                     file.write(f"Number of words missing in live (Deletions): {len(stats_sensitive.deletions)}\n")
@@ -1564,35 +1544,6 @@
                 
             print(f"File: {folder_name}")
             save_stats(stat_sensitive, stat_insensitive, avg_time_difference, std_dev, mad)
-            
-=======
-                    file.write("-------------------------------------------------------------------\n")
-                    file.write("Statistics for case sensitive:\n")
-                    file.write(f"Number of words missing in live (Deletions): {len(stats_sensetive.deletions)}\n")
-                    file.write(f"Number of wrong words in live (Substitutions): {len(stats_sensetive.substitutions)}\n")
-                    file.write(f"Number of extra words in live (Insertions): {len(stats_sensetive.insertions)}\n")
-                    file.write(f"Average difference in start times: {stats_sensetive.avg_delta_start * 1000:.1f} milliseconds\n")
-                    file.write(f"Average difference in end times: {stats_sensetive.avg_delta_end * 1000:.1f} milliseconds\n")
-                    file.write(f"Word Error Rate (WER): {stats_sensetive.wer * 100:.1f}%\n")
-                    file.write("-------------------------------------------------------------------\n")
-                    file.write("Statistics without case sensitivity and symbols:\n")
-                    file.write(f"Number of words missing in live (Deletions): {len(stats_insensetive.deletions)}\n")
-                    file.write(f"Number of wrong words in live (Substitutions): {len(stats_insensetive.substitutions)}\n")
-                    file.write(f"Number of extra words in live (Insertions): {len(stats_insensetive.insertions)}\n")
-                    file.write(f"Average difference in start times: {stats_insensetive.avg_delta_start * 1000:.1f} milliseconds\n")
-                    file.write(f"Average difference in end times: {stats_insensetive.avg_delta_end * 1000:.1f} milliseconds\n")
-                    file.write(f"Word Error Rate (WER): {stats_insensetive.wer * 100:.1f}%\n")
-                    file.write("-------------------------------------------------------------------\n")
-                    file.write("-------------------------------------------------------------------\n")
-                    file.write("Statistics as formatted JSON for sensitive case:\n")
-                    file.write(stats_to_json(stats_sensetive) + "\n")
-                    file.write("Statistics as formatted JSON for insensitive case:\n")
-                    file.write(stats_to_json(stats_insensetive) + "\n")
-
-            print(f"File: {folder_name}")
-            save_stats(stat_sensetive, stat_insensetive, avg_time_difference, std_dev, mad)
-
->>>>>>> d67569ad
             try:
                 subprocess.run(['chmod', '777', output_folder, '-R'])
             except Exception as e:
